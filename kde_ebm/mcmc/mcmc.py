# Authors: Nicholas C. Firth <ncfirth87@gmail.com>
# License: TBC
from ..event_order import EventOrder
from ..mixture_model import get_prob_mat, fit_all_gmm_models, fit_all_kde_models
from multiprocessing import Pool, cpu_count
from ..plotting import mixture_model_grid, mcmc_trace, greedy_ascent_trace
import numpy as np


def greedy_ascent_creation(prob_mat, n_iter=1000, n_init=10):
    n_biomarkers = prob_mat.shape[1]
    starts_dict = dict((x, []) for x in range(n_init))
    for start_idx in range(n_init):
        current_order = EventOrder(n_biomarkers=n_biomarkers)
        current_order.score_ordering(prob_mat)
        starts_dict[start_idx].append(current_order)
        for iter_n in range(1, n_iter):
            new_order = current_order.swap_events()
            new_order.score_ordering(prob_mat)
            if new_order > current_order:
                current_order = new_order
            starts_dict[start_idx].append(current_order)
    return starts_dict


def mcmc(X, mixture_models, n_iter=10000, greedy_n_iter=1000,
         greedy_n_init=10, plot=True):
    prob_mat = get_prob_mat(X, mixture_models)
    greedy_dict = greedy_ascent_creation(prob_mat,
                                         greedy_n_iter,
                                         greedy_n_init)
    if plot:
        fig, ax = greedy_ascent_trace(greedy_dict)
        fig.show()
    current_order = greedy_dict[0][-1]
    for i in range(1, greedy_n_init):
        new_order = greedy_dict[i][-1]
        if new_order > current_order:
            current_order = new_order
    mcmc_samples = [current_order]
    for i in range(1, n_iter):
        new_order = current_order.swap_events()
        new_order.score_ordering(prob_mat)
        if new_order - current_order > 100:
            ratio = 1
        else:
            ratio = np.exp(new_order - current_order)
        if ratio > np.random.random():
            current_order = new_order
        mcmc_samples.append(current_order)
    return mcmc_samples

#* Added by Neil Oxtoby for z-score EBM
def get_prob_mat_z(Z):
    """
    P(event) = sigmoidal function of z-score,
               inflecting at z==1,
               width of approximately 2 (starts at z=0, saturates at z=2)
    
    Assumes the following has already happened, and that z increases with disease progression
    
    z = x[y==1,]
    mu = np.tile(np.nanmean(z,axis=0),(z.shape[0],1))
    sig = np.tile(np.nanstd(z,axis=0),(z.shape[0],1))
    z = (z - mu)/sig
    z = z*np.tile(multiplier,(z.shape[0],1))
    
    Neil Oxtoby, July
    """
    #***
    def sigmoid(Z,loc=1,width=2):
        sigm = 1./(1 + 1*np.exp(-(Z-loc)/(width/10)))
        return sigm
    p_event = np.zeros(shape=Z.shape)
    for k in range(Z.shape[1]):
        p_event[:,k] = sigmoid(Z[:,k])
    return p_event

def mcmc_pz(prob_mat, n_iter=10000, greedy_n_iter=1000,
         greedy_n_init=10, plot=True):
    greedy_dict = greedy_ascent_creation(prob_mat,
                                         greedy_n_iter,
                                         greedy_n_init)
    if plot:
        fig, ax = greedy_ascent_trace(greedy_dict)
        fig.show()
    current_order = greedy_dict[0][-1]
    for i in range(1, greedy_n_init):
        new_order = greedy_dict[i][-1]
        if new_order > current_order:
            current_order = new_order
    mcmc_samples = [current_order]
    for i in range(1, n_iter):
        new_order = current_order.swap_events()
        new_order.score_ordering(prob_mat)
        if new_order - current_order > 100:
            ratio = 1
        else:
            ratio = np.exp(new_order - current_order)
        if ratio > np.random.random():
            current_order = new_order
        mcmc_samples.append(current_order)
    mcmc_samples.sort(reverse=True)
    return mcmc_samples


def create_bootstrap(X, y):
    #if np.bincount(y).shape[0] > 2:
    #    raise NotImplementedError(('Only binary labels'
    #                               'are currently supported'))
    n_particp, n_biomarkers = X.shape
    boot_X = np.empty(X.shape)
    boot_y = np.empty(y.shape, dtype='int32')
    idxs = np.arange(y.shape[0])

    #* First guarantee that at least one from each class (y) is included
    #for i in range(2):
    y_u = np.unique(y)
    for i in range(len(y_u)):
        sample = np.random.choice(idxs[y == y_u[i]])
        boot_X[i, :] = X[sample, :]
        boot_y[i] = y[sample]
    #* Resample at will for the remainder - not stratified by class proportions
    samples = np.random.choice(idxs, size=y.shape[0]-len(y_u))
    boot_X[len(y_u):, :] = X[samples, :]
    boot_y[len(y_u):] = y[samples]
    iqr = np.nanpercentile(boot_X, 75, axis=0)
    iqr -= np.nanpercentile(boot_X, 25, axis=0)
    if np.any(iqr == 0):
        return create_bootstrap(X, y)
    return boot_X, boot_y

def create_bootstrap_stratified(X, y):
    #if np.bincount(y).shape[0] > 2:
    #    raise NotImplementedError(('Only binary labels'
    #                               'are currently supported'))
    n_particp, n_biomarkers = X.shape
    boot_X = np.empty(X.shape)
    boot_y = np.empty(y.shape, dtype='int32')
    idxs = np.arange(y.shape[0])

    # #* Impute missing data with median values for the class
    # x_median_y0 = np.tile(np.nanmedian(X[y==0,],axis=0),(sum(y==0),1))
    # x_median_y1 = np.tile(np.nanmedian(X[y==1,],axis=0),(sum(y==1),1))
    # X_median = np.empty(X.shape)
    # X_median[y==0,] = x_median_y0
    # X_median[y==1,] = x_median_y1
    # X_imputed = X.copy()
    # (a,b) = np.where(np.isnan(X))
    # for j,k in zip(a,b):
    #     X_imputed[j,k] = X_median[j,k]
    # X_sample_from_me = X_imputed.copy()
    X_sample_from_me = X.copy()

    #* Stratified bootstrap: sample same number per class
    y_u,y_freq = np.unique(y,return_counts=True)
    for i in range(len(y_u)):
        j = idxs[y==y_u[i]] # rows of data where y=y_u[i]
        sample = np.random.choice(j, size=y_freq[i]) # sample, with replacement
        boot_X[j, :] = X_sample_from_me[sample, :]
        boot_y[j] = y[sample]

    #* Check that interquartile range (for any biomarker) isn't zero
    iqr = np.nanpercentile(boot_X, 75, axis=0)
    iqr -= np.nanpercentile(boot_X, 25, axis=0)
    if np.any(iqr == 0):
        return create_bootstrap_stratified(X, y)
    # #* Check for level of missing data: per feature (individuals may be sampled multiply)
    # n_missing_per_feature = np.sum(np.isnan(boot_X),axis=0)
    # if np.any(n_missing_per_feature > int(X.shape[0]/4)):
    #     return create_bootstrap_stratified(X, y)
    return boot_X, boot_y

# def create_bootstrap_fixed(X, y):
#     y2 = y[y<2]
#     X2 = X[y<2]
#     if np.bincount(y2).shape[0] > 2:
#         raise NotImplementedError(('Only binary labels'
#                                    'are currently supported'))
#     n_particp, n_biomarkers = X.shape
#     boot_X = np.empty(X.shape)
#     boot_y = np.empty(y.shape, dtype='int32')
#     idxs = np.arange(y2.shape[0])
#
#     for i in range(2):
#         sample = np.random.choice(idxs[y2 == i])
#         boot_X[i, :] = X2[sample, :]
#         boot_y[i] = y2[sample]
#     samples = np.random.choice(idxs, size=y.shape[0]-2)
#     boot_X[2:, :] = X2[samples, :]
#     boot_y[2:] = y2[samples]
#     iqr = np.nanpercentile(boot_X, 75, axis=0)
#     iqr -= np.nanpercentile(boot_X, 25, axis=0)
#     if np.any(iqr == 0):
#         return create_bootstrap_fixed(X, y)
#     return boot_X, boot_y


#* Added by Neil Oxtoby, September 2018 - return the mixtures
def bootstrap_ebm_return_mixtures(X, y, n_bootstrap=32, n_mcmc_iter=10000,
                  score_names=None, plot=False,
                  kde_flag=True,
                  implement_fixed_controls=True,
                  patholog_dirn_array=None,
                  **kwargs):
    bootstrap_samples = []
    mixtures_ = []
    for i in range(n_bootstrap):
        print('Bootstrap {0} of {1}: refitting mixtures'.format(i+1,n_bootstrap))
        boot_X, boot_y = create_bootstrap_stratified(X, y)
        # Choose which MM to use
        if kde_flag:
            mixtures = fit_all_kde_models(boot_X, boot_y,implement_fixed_controls=implement_fixed_controls,patholog_dirn_array=patholog_dirn_array)
        else:
            mixtures = fit_all_gmm_models(boot_X, boot_y,implement_fixed_controls=implement_fixed_controls)
        mcmc_samples = mcmc(boot_X, mixtures, n_iter=n_mcmc_iter,
                            plot=False, **kwargs)
        #bootstrap_samples += mcmc_samples
        bootstrap_samples.append(mcmc_samples)
        mixtures_.append(mixtures)
        if plot:
            fig, ax = mixture_model_grid(boot_X, boot_y,
                                         mixtures, score_names)
            fig.savefig('Bootstrap{}_mixtures.png'.format(i+1))
            fig.close()
            fig, ax = mcmc_trace(mcmc_samples)
            fig.savefig('Bootstrap{}_mcmc_trace.png'.format(i+1))
            fig.close()
    return mixtures_, bootstrap_samples

def bootstrap_ebm(X, y, n_bootstrap=32, n_mcmc_iter=10000,
                  score_names=None, plot=False,
                  kde_flag=True,
                  return_mixtures=False,
                  implement_fixed_controls=True,
                  patholog_dirn_array=None,
                  **kwargs):
    bootstrap_samples = []
    mixtures_ = []
    for i in range(n_bootstrap):
        print('Bootstrap {0} of {1}: refitting mixtures'.format(i+1,n_bootstrap))
        boot_X, boot_y = create_bootstrap_stratified(X, y)
        # Choose which MM to use
        if kde_flag:
            mixtures = fit_all_kde_models(boot_X, boot_y,implement_fixed_controls=implement_fixed_controls,patholog_dirn_array=patholog_dirn_array)
        else:
            mixtures = fit_all_gmm_models(boot_X, boot_y,implement_fixed_controls=implement_fixed_controls)
        mcmc_samples = mcmc(boot_X, mixtures, n_iter=n_mcmc_iter,
                            plot=False, **kwargs)
        #bootstrap_samples += mcmc_samples
        bootstrap_samples.append(mcmc_samples)
        mixtures_.append(mixtures)
        if plot:
            fig, ax = mixture_model_grid(boot_X, boot_y,
                                         mixtures, score_names)
            fig.savefig('Bootstrap{}_mixtures.png'.format(i+1))
            fig.close()
            fig, ax = mcmc_trace(mcmc_samples)
            fig.savefig('Bootstrap{}_mcmc_trace.png'.format(i+1))
            fig.close()
    if return_mixtures:
        return mixtures_, bootstrap_samples
    else:
        return bootstrap_samples

#* Added by Neil Oxtoby, June 2018 - bootstrapping of the sequence only, not the MM
def bootstrap_ebm_fixedMM(X, y, n_bootstrap=32, n_mcmc_iter=10000,
                          score_names=None, plot=False, 
                          kde_flag=True,
                          mix_mod=False,
                          implement_fixed_controls=True,
                          patholog_dirn_array=None,
                          **kwargs):
    bootstrap_samples = []
    for i in range(n_bootstrap):
        boot_X, boot_y = create_bootstrap_stratified(X, y)
        if isinstance(mix_mod,bool):
            print('Bootstrap {0} of {1}: refitting mixtures'.format(i+1,n_bootstrap))
            if kde_flag:
                mixtures = fit_all_kde_models(boot_X, boot_y,implement_fixed_controls=implement_fixed_controls,patholog_dirn_array=patholog_dirn_array)
            else:
                mixtures = fit_all_gmm_models(boot_X, boot_y,implement_fixed_controls=implement_fixed_controls)
        else:
            print('Bootstrap {0} of {1}: not refitting KDE mixtures'.format(i+1,n_bootstrap))
            mixtures = mix_mod
        mcmc_samples = mcmc(boot_X, mixtures, n_iter=n_mcmc_iter,
                            plot=False, **kwargs)
        #bootstrap_samples += mcmc_samples
        bootstrap_samples.append(mcmc_samples)
        if(plot):
            fig, ax = mixture_model_grid(boot_X, boot_y,
                                         mixtures, score_names)
            fig.savefig('Bootstrap{}_mixtures.png'.format(i+1))
            fig.close()
            fig, ax = mcmc_trace(mcmc_samples)
            fig.savefig('Bootstrap{}_mcmc_trace.png'.format(i+1))
            fig.close()
    return bootstrap_samples
    

def parallel_bootstrap(X, y, n_bootstrap=50,
                        n_processes=-1):
    bootstrap_samples = []
    for i in range(n_bootstrap):
        bootstrap_samples.append(create_bootstrap_stratified(X, y))
    if n_processes == -1:
        n_processes = cpu_count()
    pool = Pool(processes=n_processes)
    mcmc_samples = pool.map(parallel_bootstrap_, bootstrap_samples)
    samples_formatted = []
    for i in range(n_bootstrap):
        samples_formatted += mcmc_samples[0]
        del mcmc_samples[0]
    return samples_formatted


<<<<<<< HEAD
def parallel_bootstrap_(Xy, kde_flag=True, implement_fixed_controls=True, patholog_dirn_array=None):
=======
def parallel_bootstrap_(Xy):
>>>>>>> 5be3c692
    boot_X, boot_y = Xy
    if kde_flag:
        mixtures = fit_all_kde_models(boot_X, boot_y, implement_fixed_controls=implement_fixed_controls,patholog_dirn_array=patholog_dirn_array)
    else:
        mixtures = fit_all_gmm_models(boot_X, boot_y, implement_fixed_controls=implement_fixed_controls)
    mcmc_samples = mcmc(boot_X, mixtures, plot=False)
    return mcmc_samples<|MERGE_RESOLUTION|>--- conflicted
+++ resolved
@@ -314,12 +314,12 @@
     return samples_formatted
 
 
-<<<<<<< HEAD
 def parallel_bootstrap_(Xy, kde_flag=True, implement_fixed_controls=True, patholog_dirn_array=None):
-=======
-def parallel_bootstrap_(Xy):
->>>>>>> 5be3c692
     boot_X, boot_y = Xy
+    #FIXME: test this
+    # if patholog_dirn_array is None:
+    #     #* Default: disease progression is increasing values
+    #     patholog_dirn_array = np.ones(boot_y.shape)
     if kde_flag:
         mixtures = fit_all_kde_models(boot_X, boot_y, implement_fixed_controls=implement_fixed_controls,patholog_dirn_array=patholog_dirn_array)
     else:
